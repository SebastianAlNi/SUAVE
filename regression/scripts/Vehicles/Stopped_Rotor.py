# Stopped_Rotor_CRM.py
# 
# Created: May 2019, M Clarke
#          Sep 2020, M. Clarke 

#----------------------------------------------------------------------
#   Imports
# ---------------------------------------------------------------------
import SUAVE
from SUAVE.Core import Units, Data 
import copy
from SUAVE.Components.Energy.Networks.Lift_Cruise              import Lift_Cruise
from SUAVE.Methods.Power.Battery.Sizing                        import initialize_from_mass
from SUAVE.Methods.Propulsion.electric_motor_sizing            import size_from_mass , size_optimal_motor
from SUAVE.Methods.Propulsion                                  import propeller_design   
from SUAVE.Methods.Weights.Buildups.Electric_Lift_Cruise.empty import empty

import numpy as np
import pylab as plt
from copy import deepcopy 

# ----------------------------------------------------------------------
#   Build the Vehicle
# ----------------------------------------------------------------------
def vehicle_setup():

    # ------------------------------------------------------------------
    #   Initialize the Vehicle
    # ------------------------------------------------------------------    
    vehicle               = SUAVE.Vehicle()
    vehicle.tag           = 'Lift_Cruise_CRM'
    vehicle.configuration = 'eVTOL'

    # ------------------------------------------------------------------
    #   Vehicle-level Properties
    # ------------------------------------------------------------------    
    # mass properties
    vehicle.mass_properties.takeoff           = 2450. * Units.lb 
    vehicle.mass_properties.operating_empty   = 2250. * Units.lb               # Approximate
    vehicle.mass_properties.max_takeoff       = 2450. * Units.lb               # Approximate
    vehicle.mass_properties.center_of_gravity = [[2.0144,   0.  ,  0. ]] # Approximate

    # basic parameters                          
    vehicle.reference_area         = 10.76  
    vehicle.envelope.ultimate_load = 5.7   
    vehicle.envelope.limit_load    = 3.  

    # ------------------------------------------------------------------    
    # WINGS                                    
    # ------------------------------------------------------------------    
    # WING PROPERTIES           
    wing                          = SUAVE.Components.Wings.Main_Wing()
    wing.tag                      = 'main_wing'  
    wing.aspect_ratio             = 10.76 
    wing.sweeps.quarter_chord     = 0.0  * Units.degrees
    wing.thickness_to_chord       = 0.18  
    wing.taper                    = 1.  
    wing.spans.projected          = 35.0   * Units.feet
    wing.chords.root              = 3.25   * Units.feet
    wing.total_length             = 3.25   * Units.feet 
    wing.chords.tip               = 3.25   * Units.feet 
    wing.chords.mean_aerodynamic  = 3.25   * Units.feet  
    wing.dihedral                 = 1.0    * Units.degrees  
    wing.areas.reference          = 113.75 * Units.feet**2 
    wing.areas.wetted             = 227.5  * Units.feet**2  
    wing.areas.exposed            = 227.5  * Units.feet**2  
    wing.twists.root              = 4.0    * Units.degrees  
    wing.twists.tip               = 0.0    * Units.degrees   
    wing.origin                   = [[1.5, 0., 0. ]]
    wing.aerodynamic_center       = [1.975 , 0., 0.]    
    wing.winglet_fraction         = 0.0  
    wing.symmetric                = True
    wing.vertical                 = False

    # Segment                                  
    segment                       = SUAVE.Components.Wings.Segment()
    segment.tag                   = 'Section_1'   
    segment.percent_span_location = 0.  
    segment.twist                 = 0.  
    segment.root_chord_percent    = 1.5 
    segment.dihedral_outboard     = 1.0 * Units.degrees
    segment.sweeps.quarter_chord  = 8.5 * Units.degrees
    segment.thickness_to_chord    = 0.18  
    wing.Segments.append(segment)               

    # Segment                                   
    segment                       = SUAVE.Components.Wings.Segment()
    segment.tag                   = 'Section_2'    
    segment.percent_span_location = 0.227 
    segment.twist                 = 0.  
    segment.root_chord_percent    = 1.  
    segment.dihedral_outboard     = 1.0  * Units.degrees
    segment.sweeps.quarter_chord  = 0.0  * Units.degrees 
    segment.thickness_to_chord    = 0.12 
    wing.Segments.append(segment)               

    # Segment                                   
    segment                       = SUAVE.Components.Wings.Segment()
    segment.tag                   = 'Section_3'   
    segment.percent_span_location = 1.0 
    segment.twist                 = 0.  
    segment.root_chord_percent    = 1.0 
    segment.dihedral_outboard     = 1.0  * Units.degrees
    segment.sweeps.quarter_chord  = 0.0 * Units.degrees
    segment.thickness_to_chord    = 0.12 
    wing.Segments.append(segment)               

    # add to vehicle
    vehicle.append_component(wing)       

    # WING PROPERTIES
    wing                          = SUAVE.Components.Wings.Wing()
    wing.tag                      = 'horizontal_tail'  
    wing.aspect_ratio             = 4.0 
    wing.sweeps.quarter_chord     = 0.0  
    wing.thickness_to_chord       = 0.12  
    wing.taper                    = 1.0  
    wing.spans.projected          = 8.0 * Units.feet
    wing.chords.root              = 2.0 * Units.feet 
    wing.total_length             = 2.0 * Units.feet 
    wing.chords.tip               = 2.0 * Units.feet 
    wing.chords.mean_aerodynamic  = 2.0 * Units.feet   
    wing.dihedral                 = 0.  * Units.degrees  
    wing.areas.reference          = 16.0  * Units.feet**2 
    wing.areas.wetted             = 32.0  * Units.feet**2    
    wing.areas.exposed            = 32.0  * Units.feet**2  
    wing.twists.root              = 0. * Units.degrees  
    wing.twists.tip               = 0. * Units.degrees  
    wing.origin                   = [[14.0*0.3048 , 0.0 , 0.205 ]]
    wing.aerodynamic_center       = [15.0*0.3048 ,  0.,  0.] 
    wing.symmetric                = True    

    # add to vehicle
    vehicle.append_component(wing)    


    # WING PROPERTIES
    wing                          = SUAVE.Components.Wings.Wing()
    wing.tag                      = 'vertical_tail_1'
    wing.aspect_ratio             = 2. 
    wing.sweeps.quarter_chord     = 20.0 * Units.degrees 
    wing.thickness_to_chord       = 0.12
    wing.taper                    = 0.5
    wing.spans.projected          = 3.0 * Units.feet 
    wing.chords.root              = 2.0 * Units.feet  
    wing.total_length             = 2.0 * Units.feet 
    wing.chords.tip               = 1.0 * Units.feet  
    wing.chords.mean_aerodynamic  = 1.5 * Units.feet
    wing.areas.reference          = 4.5 * Units.feet**2
    wing.areas.wetted             = 9.0 * Units.feet**2 
    wing.areas.exposed            = 9.0 * Units.feet**2 
    wing.twists.root              = 0. * Units.degrees 
    wing.twists.tip               = 0. * Units.degrees  
    wing.origin                   = [[14.0*0.3048 , 4.0*0.3048  , 0.205  ]]
    wing.aerodynamic_center       = 0.0   
    wing.winglet_fraction         = 0.0  
    wing.vertical                 = True 
    wing.symmetric                = False

    # add to vehicle
    vehicle.append_component(wing)   


    # WING PROPERTIES
    wing                         = SUAVE.Components.Wings.Wing()
    wing.tag                     = 'vertical_tail_2'
    wing.aspect_ratio            = 2. 
    wing.sweeps.quarter_chord    = 20.0 * Units.degrees 
    wing.thickness_to_chord      = 0.12
    wing.taper                   = 0.5
    wing.spans.projected         = 3.0 * Units.feet 
    wing.chords.root             = 2.0 * Units.feet  
    wing.total_length            = 2.0 * Units.feet 
    wing.chords.tip              = 1.0 * Units.feet  
    wing.chords.mean_aerodynamic = 1.5 * Units.feet
    wing.areas.reference         = 4.5 * Units.feet**2
    wing.areas.wetted            = 9.0 * Units.feet**2 
    wing.areas.exposed           = 9.0 * Units.feet**2 
    wing.twists.root             = 0.0 * Units.degrees  
    wing.twists.tip              = 0.0 * Units.degrees   
    wing.origin                  = [[14.0*0.3048 , -4.0*0.3048  , 0.205   ]]
    wing.aerodynamic_center      = 0.0   
    wing.winglet_fraction        = 0.0  
    wing.vertical                = True   
    wing.symmetric               = False

    # add to vehicle
    vehicle.append_component(wing)   

    # ---------------------------------------------------------------   
    # FUSELAGE                
    # ---------------------------------------------------------------   
    # FUSELAGE PROPERTIES
    fuselage                                    = SUAVE.Components.Fuselages.Fuselage()
    fuselage.tag                                = 'fuselage'
    fuselage.configuration                      = 'Tube_Wing'  
    fuselage.seats_abreast                      = 2.  
    fuselage.seat_pitch                         = 3.  
    fuselage.fineness.nose                      = 0.88   
    fuselage.fineness.tail                      = 1.13   
    fuselage.lengths.nose                       = 3.2 * Units.feet 
    fuselage.lengths.tail                       = 6.4 * Units.feet
    fuselage.lengths.cabin                      = 6.4 * Units.feet 
    fuselage.lengths.total                      = 16.0 * Units.feet 
    fuselage.width                              = 5.85 * Units.feet 
    fuselage.heights.maximum                    = 4.65 * Units.feet  
    fuselage.heights.at_quarter_length          = 3.75 * Units.feet  
    fuselage.heights.at_wing_root_quarter_chord = 4.65 * Units.feet 
    fuselage.heights.at_three_quarters_length   = 4.26 * Units.feet 
    fuselage.areas.wetted                       = 236. * Units.feet**2 
    fuselage.areas.front_projected              = 0.14 * Units.feet**2    
    fuselage.effective_diameter                 = 5.85 * Units.feet  
    fuselage.differential_pressure              = 0. 

    # Segment  
    segment                           = SUAVE.Components.Fuselages.Segment() 
    segment.tag                       = 'segment_1'  
    segment.origin                    = [0., 0. ,0.]  
    segment.percent_x_location        = 0.  
    segment.percent_z_location        = 0.0 
    segment.height                    = 0.1 * Units.feet   
    segment.width                     = 0.1 * Units.feet     
    segment.length                    = 0.  
    segment.effective_diameter        = 0.1 * Units.feet   
    fuselage.Segments.append(segment)           

    # Segment                                   
    segment                           = SUAVE.Components.Fuselages.Segment()
    segment.tag                       = 'segment_2'  
    segment.origin                    = [4.*0.3048 , 0. ,0.1*0.3048 ]  
    segment.percent_x_location        = 0.25  
    segment.percent_z_location        = 0.05 
    segment.height                    = 3.75 * Units.feet 
    segment.width                     = 5.65 * Units.feet  
    segment.length                    = 3.2  * Units.feet  
    segment.effective_diameter        = 5.65 * Units.feet 
    fuselage.Segments.append(segment) 

    # Segment                                   
    segment                           = SUAVE.Components.Fuselages.Segment()
    segment.tag                       = 'segment_3'  
    segment.origin                    = [8.*0.3048 , 0. ,0.34*0.3048 ]  
    segment.percent_x_location        = 0.5  
    segment.percent_z_location        = 0.071 
    segment.height                    = 4.65  * Units.feet 
    segment.width                     = 5.55  * Units.feet  
    segment.length                    = 3.2   * Units.feet
    segment.effective_diameter        = 5.55  * Units.feet 
    fuselage.Segments.append(segment)           

    # Segment                                  
    segment                           = SUAVE.Components.Fuselages.Segment()
    segment.tag                       = 'segment_4'  
    segment.origin                    = [12.*0.3048 , 0. ,0.77*0.3048 ] 
    segment.percent_x_location        = 0.75 
    segment.percent_z_location        = 0.089  
    segment.height                    = 4.73 * Units.feet  
    segment.width                     = 4.26 * Units.feet   
    segment.length                    = 3.2  * Units.feet  
    segment.effective_diameter        = 4.26 * Units.feet 
    fuselage.Segments.append(segment)           

    # Segment                                   
    segment                           = SUAVE.Components.Fuselages.Segment()
    segment.tag                       = 'segment_5'  
    segment.origin                    = [16.*0.3048 , 0. ,2.02*0.3048 ] 
    segment.percent_x_location        = 1.0
    segment.percent_z_location        = 0.158 
    segment.height                    = 0.67 * Units.feet
    segment.width                     = 0.33 * Units.feet
    segment.length                    = 3.2 * Units.feet 
    segment.effective_diameter        = 0.33  * Units.feet
    fuselage.Segments.append(segment)           

    # add to vehicle
    vehicle.append_component(fuselage) 

    #-------------------------------------------------------------------
    # BOOMS   
    #-------------------------------------------------------------------   
    boom                                    = SUAVE.Components.Fuselages.Fuselage()
    boom.tag                                = 'Boom_1R'
    boom.configuration                      = 'Boom'  
    boom.origin                             = [[0.718,7.5*0.3048 , -0.15 ]]
    boom.seats_abreast                      = 0.  
    boom.seat_pitch                         = 0.0 
    boom.fineness.nose                      = 0.950   
    boom.fineness.tail                      = 1.029   
    boom.lengths.nose                       = 0.5 * Units.feet   
    boom.lengths.tail                       = 0.5 * Units.feet    
    boom.lengths.cabin                      = 9.0 * Units.feet
    boom.lengths.total                      = 10  * Units.feet   
    boom.width                              = 0.5 * Units.feet   
    boom.heights.maximum                    = 0.5 * Units.feet   
    boom.heights.at_quarter_length          = 0.5 * Units.feet   
    boom.heights.at_three_quarters_length   = 0.5 * Units.feet
    boom.heights.at_wing_root_quarter_chord = 0.5 * Units.feet
    boom.areas.wetted                       = 18  * Units.feet**2
    boom.areas.front_projected              = 0.26 * Units.feet**2
    boom.effective_diameter                 = 0.5 * Units.feet    
    boom.differential_pressure              = 0. 
    boom.y_pitch_count                      = 2
    boom.y_pitch                            = (72/12)*0.3048
    boom.symmetric                          = True
    boom.boom_pitch                         = 6 * Units.feet
    boom.index                              = 1

    # add to vehicle
    vehicle.append_component(boom)    

    # create pattern of booms on one side
    original_boom_origin =  boom.origin 
    if boom.y_pitch_count >  1 : 
        for n in range(boom.y_pitch_count):
            if n == 0:
                continue
            else:
                index             = n+1
                boom              = deepcopy(vehicle.fuselages.boom_1r)
                boom.origin[0][1] = n*boom.boom_pitch + original_boom_origin[0][1]
                boom.tag          = 'Boom_' + str(index) + 'R'
                boom.index        = n 
                vehicle.append_component(boom)

    if boom.symmetric : 
        for n in range(boom.y_pitch_count):
            index             = n+1
            boom              = deepcopy(vehicle.fuselages.boom_1r)
            boom.origin[0][1] = -n*boom.boom_pitch - original_boom_origin[0][1]
            boom.tag          = 'Boom_' + str(index) + 'L'
            boom.index        = n 
            vehicle.append_component(boom) 


    #------------------------------------------------------------------
    # PROPULSOR
    #------------------------------------------------------------------
    net                           = Lift_Cruise()
    net.number_of_rotor_engines    = 12
    net.number_of_propeller_engines = 1
    net.rotor_thrust_angle         = 90. * Units.degrees
    net.propeller_thrust_angle      = 0. 
    net.nacelle_diameter          = 0.6 * Units.feet  
    net.engine_length             = 0.5 * Units.feet
    net.areas                     = Data()
    net.areas.wetted              = np.pi*net.nacelle_diameter*net.engine_length + 0.5*np.pi*net.nacelle_diameter**2    
    net.voltage                   = 500.

    #------------------------------------------------------------------
    # Design Electronic Speed Controller 
    #------------------------------------------------------------------
    rotor_esc              = SUAVE.Components.Energy.Distributors.Electronic_Speed_Controller()
    rotor_esc.efficiency   = 0.95
    net.rotor_esc          = rotor_esc 

    esc_thrust            = SUAVE.Components.Energy.Distributors.Electronic_Speed_Controller()
    esc_thrust.efficiency = 0.95
    net.propeller_esc       = esc_thrust

    #------------------------------------------------------------------
    # Design Payload
    #------------------------------------------------------------------
    payload                      = SUAVE.Components.Energy.Peripherals.Avionics()
    payload.power_draw           = 0.
    payload.mass_properties.mass = 200. * Units.kg
    net.payload                  = payload

    #------------------------------------------------------------------
    # Design Avionics
    #------------------------------------------------------------------
    avionics            = SUAVE.Components.Energy.Peripherals.Avionics()
    avionics.power_draw = 200. * Units.watts
    net.avionics        = avionics

    #------------------------------------------------------------------
    # Design Battery
    #------------------------------------------------------------------
    bat                                                 = SUAVE.Components.Energy.Storages.Batteries.Constant_Mass.Lithium_Ion()
    bat.specific_energy                                 = 300. * Units.Wh/Units.kg
    bat.resistance                                      = 0.005
    bat.max_voltage                                     = net.voltage 
    bat.mass_properties.mass                            = 300. * Units.kg
    initialize_from_mass(bat, bat.mass_properties.mass)
    net.battery                                         = bat


    #------------------------------------------------------------------
    # Design Rotors and Propellers
    #------------------------------------------------------------------
    # atmosphere and flight conditions for propeller/rotor design
    g              = 9.81                                   # gravitational acceleration 
    S              = vehicle.reference_area                 # reference area 
    speed_of_sound = 340                                    # speed of sound 
    rho            = 1.22                                   # reference density
    fligth_CL      = 0.75                                   # cruise target lift coefficient 
    AR             = vehicle.wings.main_wing.aspect_ratio   # aspect ratio 
    Cd0            = 0.06                                   # profile drag
    Cdi            = fligth_CL**2/(np.pi*AR*0.98)           # induced drag
    Cd             = Cd0 + Cdi                              # total drag
    V_inf          = 110.* Units['mph']                     # freestream velocity 
    Drag           = S * (0.5*rho*V_inf**2 )*Cd             # cruise drag
    Hover_Load     = vehicle.mass_properties.takeoff*g      # hover load  

    # Thrust Propeller                          
    propeller                     = SUAVE.Components.Energy.Converters.Propeller() 
    propeller.number_blades       = 3
    propeller.number_of_engines   = net.number_of_propeller_engines
    propeller.freestream_velocity = V_inf
    propeller.tip_radius          = 1.0668
    propeller.hub_radius          = 0.21336 
    propeller.design_tip_mach     = 0.5  
    propeller.angular_velocity    = propeller.design_tip_mach *speed_of_sound  /propeller.tip_radius   
    propeller.design_Cl           = 0.7
    propeller.design_altitude     = 1000 * Units.feet   
    propeller.design_thrust       = (Drag*2.5)/net.number_of_propeller_engines 
    propeller                     = propeller_design(propeller)   
    propeller.origin              = [[16.*0.3048 , 0. ,2.02*0.3048 ]]  
    net.propeller                 = propeller
 
    # Lift Rotors                               
    rotor                         = SUAVE.Components.Energy.Converters.Rotor() 
    rotor.tip_radius              = 2.8 * Units.feet
    rotor.hub_radius              = 0.35 * Units.feet      
<<<<<<< HEAD
    rotor.number_blades           = 2    
    rotor.design_tip_mach         = 0.65 # try to change this
    rotor.number_of_engines       = net.number_of_rotor_engines
=======
    rotor.number_blades           = 2
    rotor.design_tip_mach         = 0.65
    rotor.number_of_engines       = net.number_of_engines_lift
>>>>>>> 6cb09db2
    rotor.disc_area               = np.pi*(rotor.tip_radius**2)        
    rotor.induced_hover_velocity  = np.sqrt(Hover_Load/(2*rho*rotor.disc_area*net.number_of_rotor_engines)) 
    rotor.freestream_velocity     = 500. * Units['ft/min']  
    rotor.angular_velocity        = rotor.design_tip_mach* speed_of_sound /rotor.tip_radius   
    rotor.design_Cl               = 0.7
    rotor.design_altitude         = 20 * Units.feet                            
    rotor.design_thrust           = (Hover_Load* 2.5)/net.number_of_rotor_engines  
    rotor.x_pitch_count           = 2 
    rotor.y_pitch_count           = vehicle.fuselages['boom_1r'].y_pitch_count
    rotor.y_pitch                 = vehicle.fuselages['boom_1r'].y_pitch 
    rotor                         = propeller_design(rotor)          
    rotor.origin                  = vehicle.fuselages['boom_1r'].origin
    rotor.symmetric               = True 

    # populating propellers on one side of wing
    if rotor.y_pitch_count > 1 :
        for n in range(rotor.y_pitch_count):
            if n == 0:
                continue
            propeller_origin = [rotor.origin[0][0] , rotor.origin[0][1] +  n*rotor.y_pitch ,rotor.origin[0][2]]
            rotor.origin.append(propeller_origin)   


    # populating propellers on one side of the vehicle 
    if rotor.x_pitch_count > 1 :
        relative_prop_origins = np.linspace(0,vehicle.fuselages['boom_1r'].lengths.total,rotor.x_pitch_count)
        for n in range(len(rotor.origin)):
            for m in range(len(relative_prop_origins)-1):
                propeller_origin = [rotor.origin[n][0] + relative_prop_origins[m+1] , rotor.origin[n][1] ,rotor.origin[n][2] ]
                rotor.origin.append(propeller_origin)

    # propulating propellers on the other side of thevehicle   
    if rotor.symmetric : 
        for n in range(len(rotor.origin)):
            propeller_origin = [rotor.origin[n][0] , -rotor.origin[n][1] ,rotor.origin[n][2] ]
            rotor.origin.append(propeller_origin) 

    # re-compute number of lift rotors if changed 
    net.number_of_rotor_engines = len(rotor.origin)        

    # append propellers to vehicle     
    net.rotor = rotor

    #------------------------------------------------------------------
    # Design Motors
    #------------------------------------------------------------------
    # Propeller (Thrust) motor
    propeller_motor                      = SUAVE.Components.Energy.Converters.Motor()
    propeller_motor.efficiency           = 0.95
    propeller_motor.nominal_voltage      = bat.max_voltage 
    propeller_motor.mass_properties.mass = 2.0  * Units.kg
    propeller_motor.origin               = propeller.origin  
    propeller_motor.propeller_radius     = propeller.tip_radius      
    propeller_motor.no_load_current      = 2.0  
    propeller_motor                      = size_optimal_motor(propeller_motor,propeller)
    net.propeller_motor                  = propeller_motor

    # Rotor (Lift) Motor                        
    rotor_motor                         = SUAVE.Components.Energy.Converters.Motor()
    rotor_motor.efficiency              = 0.95  
    rotor_motor.nominal_voltage         = bat.max_voltage 
    rotor_motor.mass_properties.mass    = 3. * Units.kg 
    rotor_motor.origin                  = rotor.origin  
    rotor_motor.propeller_radius        = rotor.tip_radius   
    rotor_motor.gearbox_efficiency      = 1.0 
    rotor_motor.no_load_current         = 4.0   
    rotor_motor                         = size_optimal_motor(rotor_motor,rotor)
    net.rotor_motor                     = rotor_motor  

    # append motor origin spanwise locations onto wing data structure 
    vehicle.append_component(net)

    # Add extra drag sources from motors, props, and landing gear. All of these hand measured 
    motor_height                     = .25 * Units.feet
    motor_width                      = 1.6 * Units.feet    
    propeller_width                  = 1. * Units.inches
    propeller_height                 = propeller_width *.12    
    main_gear_width                  = 1.5 * Units.inches
    main_gear_length                 = 2.5 * Units.feet    
    nose_gear_width                  = 2. * Units.inches
    nose_gear_length                 = 2. * Units.feet    
    nose_tire_height                 = (0.7 + 0.4) * Units.feet
    nose_tire_width                  = 0.4 * Units.feet    
    main_tire_height                 = (0.75 + 0.5) * Units.feet
    main_tire_width                  = 4. * Units.inches    
    total_excrescence_area_spin      = 12.*motor_height*motor_width + 2.*main_gear_length*main_gear_width \
        + nose_gear_width*nose_gear_length + 2*main_tire_height*main_tire_width\
        + nose_tire_height*nose_tire_width 
    total_excrescence_area_no_spin   = total_excrescence_area_spin + 12*propeller_height*propeller_width  
    vehicle.excrescence_area_no_spin = total_excrescence_area_no_spin 
    vehicle.excrescence_area_spin    = total_excrescence_area_spin 

    vehicle.wings['main_wing'].motor_spanwise_locations = np.multiply(
        2./36.25,
        [-5.435, -5.435, -9.891, -9.891, -14.157, -14.157,
         5.435, 5.435, 9.891, 9.891, 14.157, 14.157])

    vehicle.wings['main_wing'].winglet_fraction        = 0.0
    vehicle.wings['main_wing'].thickness_to_chord      = 0.18
    vehicle.wings['main_wing'].chords.mean_aerodynamic = 0.9644599977664836    

    return vehicle<|MERGE_RESOLUTION|>--- conflicted
+++ resolved
@@ -336,10 +336,10 @@
     # PROPULSOR
     #------------------------------------------------------------------
     net                           = Lift_Cruise()
-    net.number_of_rotor_engines    = 12
-    net.number_of_propeller_engines = 1
-    net.rotor_thrust_angle         = 90. * Units.degrees
-    net.propeller_thrust_angle      = 0. 
+    net.number_of_engines_lift    = 12
+    net.number_of_engines_forward = 1
+    net.thrust_angle_lift         = 90. * Units.degrees
+    net.thrust_angle_forward      = 0. 
     net.nacelle_diameter          = 0.6 * Units.feet  
     net.engine_length             = 0.5 * Units.feet
     net.areas                     = Data()
@@ -349,13 +349,13 @@
     #------------------------------------------------------------------
     # Design Electronic Speed Controller 
     #------------------------------------------------------------------
-    rotor_esc              = SUAVE.Components.Energy.Distributors.Electronic_Speed_Controller()
-    rotor_esc.efficiency   = 0.95
-    net.rotor_esc          = rotor_esc 
+    esc_lift              = SUAVE.Components.Energy.Distributors.Electronic_Speed_Controller()
+    esc_lift.efficiency   = 0.95
+    net.esc_lift          = esc_lift 
 
     esc_thrust            = SUAVE.Components.Energy.Distributors.Electronic_Speed_Controller()
     esc_thrust.efficiency = 0.95
-    net.propeller_esc       = esc_thrust
+    net.esc_forward       = esc_thrust
 
     #------------------------------------------------------------------
     # Design Payload
@@ -404,7 +404,7 @@
     # Thrust Propeller                          
     propeller                     = SUAVE.Components.Energy.Converters.Propeller() 
     propeller.number_blades       = 3
-    propeller.number_of_engines   = net.number_of_propeller_engines
+    propeller.number_of_engines   = net.number_of_engines_forward
     propeller.freestream_velocity = V_inf
     propeller.tip_radius          = 1.0668
     propeller.hub_radius          = 0.21336 
@@ -412,7 +412,7 @@
     propeller.angular_velocity    = propeller.design_tip_mach *speed_of_sound  /propeller.tip_radius   
     propeller.design_Cl           = 0.7
     propeller.design_altitude     = 1000 * Units.feet   
-    propeller.design_thrust       = (Drag*2.5)/net.number_of_propeller_engines 
+    propeller.design_thrust       = (Drag*2.5)/net.number_of_engines_forward 
     propeller                     = propeller_design(propeller)   
     propeller.origin              = [[16.*0.3048 , 0. ,2.02*0.3048 ]]  
     net.propeller                 = propeller
@@ -421,22 +421,16 @@
     rotor                         = SUAVE.Components.Energy.Converters.Rotor() 
     rotor.tip_radius              = 2.8 * Units.feet
     rotor.hub_radius              = 0.35 * Units.feet      
-<<<<<<< HEAD
-    rotor.number_blades           = 2    
-    rotor.design_tip_mach         = 0.65 # try to change this
-    rotor.number_of_engines       = net.number_of_rotor_engines
-=======
     rotor.number_blades           = 2
     rotor.design_tip_mach         = 0.65
     rotor.number_of_engines       = net.number_of_engines_lift
->>>>>>> 6cb09db2
     rotor.disc_area               = np.pi*(rotor.tip_radius**2)        
-    rotor.induced_hover_velocity  = np.sqrt(Hover_Load/(2*rho*rotor.disc_area*net.number_of_rotor_engines)) 
+    rotor.induced_hover_velocity  = np.sqrt(Hover_Load/(2*rho*rotor.disc_area*net.number_of_engines_lift)) 
     rotor.freestream_velocity     = 500. * Units['ft/min']  
     rotor.angular_velocity        = rotor.design_tip_mach* speed_of_sound /rotor.tip_radius   
     rotor.design_Cl               = 0.7
     rotor.design_altitude         = 20 * Units.feet                            
-    rotor.design_thrust           = (Hover_Load* 2.5)/net.number_of_rotor_engines  
+    rotor.design_thrust           = (Hover_Load* 2.5)/net.number_of_engines_lift  
     rotor.x_pitch_count           = 2 
     rotor.y_pitch_count           = vehicle.fuselages['boom_1r'].y_pitch_count
     rotor.y_pitch                 = vehicle.fuselages['boom_1r'].y_pitch 
@@ -468,7 +462,7 @@
             rotor.origin.append(propeller_origin) 
 
     # re-compute number of lift rotors if changed 
-    net.number_of_rotor_engines = len(rotor.origin)        
+    net.number_of_engines_lift = len(rotor.origin)        
 
     # append propellers to vehicle     
     net.rotor = rotor
@@ -477,27 +471,27 @@
     # Design Motors
     #------------------------------------------------------------------
     # Propeller (Thrust) motor
-    propeller_motor                      = SUAVE.Components.Energy.Converters.Motor()
-    propeller_motor.efficiency           = 0.95
-    propeller_motor.nominal_voltage      = bat.max_voltage 
-    propeller_motor.mass_properties.mass = 2.0  * Units.kg
-    propeller_motor.origin               = propeller.origin  
-    propeller_motor.propeller_radius     = propeller.tip_radius      
-    propeller_motor.no_load_current      = 2.0  
-    propeller_motor                      = size_optimal_motor(propeller_motor,propeller)
-    net.propeller_motor                  = propeller_motor
+    motor_forward                      = SUAVE.Components.Energy.Converters.Motor()
+    motor_forward.efficiency           = 0.95
+    motor_forward.nominal_voltage      = bat.max_voltage 
+    motor_forward.mass_properties.mass = 2.0  * Units.kg
+    motor_forward.origin               = propeller.origin  
+    motor_forward.propeller_radius     = propeller.tip_radius      
+    motor_forward.no_load_current      = 2.0  
+    motor_forward                      = size_optimal_motor(motor_forward,propeller)
+    net.motor_forward                  = motor_forward
 
     # Rotor (Lift) Motor                        
-    rotor_motor                         = SUAVE.Components.Energy.Converters.Motor()
-    rotor_motor.efficiency              = 0.95  
-    rotor_motor.nominal_voltage         = bat.max_voltage 
-    rotor_motor.mass_properties.mass    = 3. * Units.kg 
-    rotor_motor.origin                  = rotor.origin  
-    rotor_motor.propeller_radius        = rotor.tip_radius   
-    rotor_motor.gearbox_efficiency      = 1.0 
-    rotor_motor.no_load_current         = 4.0   
-    rotor_motor                         = size_optimal_motor(rotor_motor,rotor)
-    net.rotor_motor                     = rotor_motor  
+    motor_lift                         = SUAVE.Components.Energy.Converters.Motor()
+    motor_lift.efficiency              = 0.95  
+    motor_lift.nominal_voltage         = bat.max_voltage 
+    motor_lift.mass_properties.mass    = 3. * Units.kg 
+    motor_lift.origin                  = rotor.origin  
+    motor_lift.propeller_radius        = rotor.tip_radius   
+    motor_lift.gearbox_efficiency      = 1.0 
+    motor_lift.no_load_current         = 4.0   
+    motor_lift                         = size_optimal_motor(motor_lift,rotor)
+    net.motor_lift                     = motor_lift  
 
     # append motor origin spanwise locations onto wing data structure 
     vehicle.append_component(net)
