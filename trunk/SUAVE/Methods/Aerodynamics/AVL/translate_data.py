--- conflicted
+++ resolved
@@ -215,23 +215,12 @@
         res.aerodynamics.Cmtot[i][0] = case_res.aerodynamics.Cmtot 
         res.aerodynamics.Cntot[i][0] = case_res.aerodynamics.Cntot        
     
-<<<<<<< HEAD
-        res.aerodynamics.roll_moment_coefficient[i][0] = case_res.aerodynamics.roll_moment_coefficient
-        res.aerodynamics.pitch_moment_coefficient[i][0] = case_res.aerodynamics.pitch_moment_coefficient
-        res.aerodynamics.yaw_moment_coefficient[i][0] = case_res.aerodynamics.yaw_moment_coefficient
-        
-        res.aerodynamics.lift_coefficient[i][0] = case_res.aerodynamics.total_lift_coefficient
-        res.aerodynamics.drag_breakdown.induced.total[i][0] = case_res.aerodynamics.induced_drag_coefficient
-        res.aerodynamics.drag_breakdown.induced.efficiency_factor[i][0] = case_res.aerodynamics.span_efficiency_factor
-        
-=======
         res.aerodynamics.roll_moment_coefficient[i][0]      = case_res.aerodynamics.roll_moment_coefficient
         res.aerodynamics.pitch_moment_coefficient[i][0]     = case_res.aerodynamics.pitch_moment_coefficient
         res.aerodynamics.yaw_moment_coefficient[i][0]       = case_res.aerodynamics.yaw_moment_coefficient
         res.aerodynamics.lift_coefficient[i][0]             = case_res.aerodynamics.total_lift_coefficient
         res.aerodynamics.drag_breakdown.induced.total[i][0] = case_res.aerodynamics.induced_drag_coefficient
         res.aerodynamics.drag_breakdown.induced.efficiency_factor[i][0]  = case_res.aerodynamics.span_efficiency_factor
->>>>>>> e1e4086a
         res.aerodynamics.cz_alpha[i][0] = -case_res.stability.alpha_derivatives.lift_curve_slope
         res.aerodynamics.cy_alpha[i][0] = case_res.stability.alpha_derivatives.side_force_derivative
         res.aerodynamics.cl_alpha[i][0] = case_res.stability.alpha_derivatives.roll_moment_derivative
