--- conflicted
+++ resolved
@@ -80,7 +80,6 @@
     
     # if wing has segments, compute and sum parasite drag of each segment
     
-<<<<<<< HEAD
     if num_segments>0:        
         total_wetted_area            = 0
         total_segment_parasite_drag  = 0 
@@ -91,7 +90,7 @@
         total_k_reyn_l               = 0    
         root_chord                   = wing.chords.root  
         
-        for i_segs in xrange(num_segments):
+        for i_segs in range(num_segments):
             if i_segs == num_segments-1:
                 continue 
             else:  
@@ -170,12 +169,6 @@
               
         if t_c_w < 0.05:
             Swet = 2.003* S_exposed_w
-=======
-    # compute wetted area 
-    if 'areas' in wing:
-        if 'wetted' in wing.areas:
-            Swet = wing.areas.wetted
->>>>>>> 65f8946c
         else:
             Swet = (1.977 + 0.52*t_c_w) * S_exposed_w
         
