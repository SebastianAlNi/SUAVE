## @defgroup Methods-Aerodynamics Aerodynamics
# Aerodynamic methods contain the functions for the aerodynamic analyses.
# @ingroup Methods

from . import AVL
from . import AERODAS
from . import Fidelity_Zero
from . import Blown_Wing_Aero
from . import Supersonic_Zero
from . import Common
<<<<<<< HEAD
from . import Lifting_Line

=======
from . import Lifting_Line
from . import XFOIL
>>>>>>> 703f506c
<|MERGE_RESOLUTION|>--- conflicted
+++ resolved
@@ -1,17 +1,12 @@
-## @defgroup Methods-Aerodynamics Aerodynamics
-# Aerodynamic methods contain the functions for the aerodynamic analyses.
-# @ingroup Methods
-
-from . import AVL
-from . import AERODAS
-from . import Fidelity_Zero
-from . import Blown_Wing_Aero
-from . import Supersonic_Zero
-from . import Common
-<<<<<<< HEAD
-from . import Lifting_Line
-
-=======
-from . import Lifting_Line
-from . import XFOIL
->>>>>>> 703f506c
+## @defgroup Methods-Aerodynamics Aerodynamics
+# Aerodynamic methods contain the functions for the aerodynamic analyses.
+# @ingroup Methods
+
+from . import AVL
+from . import AERODAS
+from . import Fidelity_Zero
+from . import Blown_Wing_Aero
+from . import Supersonic_Zero
+from . import Common
+from . import Lifting_Line
+from . import XFOIL