--- conflicted
+++ resolved
@@ -5,14 +5,10 @@
 # Modified: Oct 2018, T. MacDonald
 #           Jan 2019, T. MacDonald
 
-<<<<<<< HEAD
-from SUAVE.Core import DataOrdered, Data, Units
-=======
->>>>>>> 5deebab9
 import numpy as np
 
 ## @ingroup Methods-Center_of_Gravity
-def plot_cg_map(masses,cg_mins,cg_maxes,empty_mass=0,empty_cg=0, units='metric'):
+def plot_cg_map(masses,cg_mins,cg_maxes,empty_mass=0,empty_cg=0):
     """Plot possible longitudinal cg positions for the fuel (or full vehicle
     is empty mass is given)
     
@@ -36,49 +32,29 @@
     N/A
     """    
     
-    if units == 'metric':
-        l_str = 'm'
-        m_str = 'kg'
-        ylabel_string = 'Total Mass ('+m_str+')'
-    elif units == 'imperial':
-        l_str = 'ft'
-        m_str = 'lb'
-        ylabel_string = 'Total Weight ('+m_str+')'
-    else:
-        raise NotImplementedError('Unit choice not recognized.')    
-    
+    ylabel_string = 'Fuel Mass (kg)'
     
     if empty_mass != 0:
         cg_maxes = (cg_maxes*masses+empty_cg*empty_mass)/(masses+empty_mass)
         cg_mins  = (cg_mins*masses+empty_cg*empty_mass)/(masses+empty_mass)
         masses   = masses+empty_mass
-    else:
-        if units == 'metric':
-            ylabel_string = 'Fuel Mass ('+m_str+')'
-        else:
-            ylabel_string = 'Fuel Weight ('+m_str+')'
+        ylabel_string = 'Total Mass (kg)'
     
     import pylab as plt
 
     fig = plt.figure("Available Fuel CG Distribution",figsize=(8,6))
     axes = plt.gca()
-    if units == 'metric':
-        axes.plot(cg_maxes,masses,'g-') 
-        axes.plot(cg_mins,masses,'b-')
-    elif units == 'imperial':
-        axes.plot(cg_maxes/Units.ft,masses/Units.lb,'g-',label='Maximum CG Position') 
-        axes.plot(cg_mins/Units.ft,masses/Units.lb,'b-',label='Minimum CG Position')
-    else:
-        raise NotImplementedError('Unit choice not recognized.')
+    axes.plot(cg_maxes,masses,'g-') 
+    axes.plot(cg_mins,masses,'b-')
     
-    axes.set_xlabel('CG Position ('+l_str+')')
+    axes.set_xlabel('CG Position (m)')
     axes.set_ylabel(ylabel_string)
     axes.set_title('Available Fuel CG Distribution')
     axes.grid(True)  
     
-    #plt.show()
+    plt.show()
     
-    return fig, axes
+    return
 
 ## @ingroup Methods-Center_of_Gravity
 def compute_fuel_center_of_gravity_longitudinal_range(vehicle):
