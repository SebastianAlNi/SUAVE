--- conflicted
+++ resolved
@@ -311,23 +311,6 @@
         CL_sur                           = np.zeros(np.shape(AoA_mesh))
         CD_sur                           = np.zeros(np.shape(AoA_mesh))
         
-<<<<<<< HEAD
-=======
-        
-        for jj in range(len(AoA_points)):
-            for ii in range(len(mach_points)):               
-                CL_sur[ii,jj] = cl_surrogate.predict([np.array([AoA_mesh[ii,jj],mach_mesh[ii,jj]])])
-                CD_sur[ii,jj] = cd_surrogate.predict([np.array([AoA_mesh[ii,jj],mach_mesh[ii,jj]])]) # This is a fix for the sklearn update
-        
-        fig = plt.figure('Coefficient of Lift Surrogate Plot')    
-        plt_handle = plt.contourf(AoA_mesh/Units.deg,mach_mesh,CL_sur,levels=None)
-        cbar = plt.colorbar()
-        plt.scatter(xy[:,0]/Units.deg,xy[:,1])
-        plt.xlabel('Angle of Attack (deg)')
-        plt.ylabel('Mach Number')
-        cbar.ax.set_ylabel('Coefficient of Lift')
-
->>>>>>> 69554766
         return
         
     
