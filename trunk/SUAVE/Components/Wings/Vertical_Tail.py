--- conflicted
+++ resolved
@@ -1,66 +1,69 @@
-# Vertical_Tail.py
-#
-# Created:  Feb 2014, T. Lukacyzk, T. Orra
-# Modified: Feb 2016, T. MacDonald
-#           May 2020, E. Botero
-
-
-# ----------------------------------------------------------------------
-#  Imports
-# ----------------------------------------------------------------------
-
-# SUave imports
-from .Wing import Wing
-import numpy as np
-
-# ----------------------------------------------------------------------
-#  Attribute
-# ----------------------------------------------------------------------
-
-class Vertical_Tail(Wing):
-    """This class is used to define vertical tails SUAVE
-    Assumptions:
-    None
-    Source:
-    N/A
-    Inputs:
-    None
-    Outputs:
-    None
-    Properties Used:
-    N/A
-    """ 
-    def __defaults__(self):
-        """This sets the default for vertical tails in SUAVE.
-    
-        Assumptions:
-        None
-        Source:
-        N/A
-        Inputs:
-        None
-        Outputs:
-        None
-        Properties Used:
-        N/A
-        """ 
-        self.tag       = 'vertical_stabilizer'
-        self.vertical  = True
-        self.symmetric = False
-<<<<<<< HEAD
-        self.max_per_vehicle = 2
-        self.PGM_char_min_bounds    = [0,1.,0.001,0.1,0.001,-np.pi/4,0.7,-1.,-1.]   
-        self.PGM_char_max_bounds    = [5.,np.inf,1.0,np.inf,np.pi/3,np.pi/4,1.,1.,1.]        
-=======
-        self.generative_design_max_per_vehicle = 2
-        self.generative_design_char_min_bounds = [0,1.,0.001,0.1,0.001,-np.pi/4,0.7,-1.,-1.]   
-        self.generative_design_char_max_bounds = [5.,np.inf,1.0,np.inf,np.pi/3,np.pi/4,1.,1.,1.]        
->>>>>>> 5deebab9
-
-
-# ----------------------------------------------------------------------
-#   Unit Tests
-# ----------------------------------------------------------------------
-# this will run from command line, put simple tests for your code here
-if __name__ == '__main__':
+# Vertical_Tail.py
+#
+# Created:  Feb 2014, T. Lukacyzk, T. Orra
+# Modified: Feb 2016, T. MacDonald
+#           May 2020, E. Botero
+
+
+# ----------------------------------------------------------------------
+#  Imports
+# ----------------------------------------------------------------------
+
+# SUave imports
+from .Wing import Wing
+import numpy as np
+
+# ----------------------------------------------------------------------
+#  Attribute
+# ----------------------------------------------------------------------
+
+class Vertical_Tail(Wing):
+    """This class is used to define vertical tails SUAVE
+
+    Assumptions:
+    None
+
+    Source:
+    N/A
+
+    Inputs:
+    None
+
+    Outputs:
+    None
+
+    Properties Used:
+    N/A
+    """ 
+    def __defaults__(self):
+        """This sets the default for vertical tails in SUAVE.
+    
+        Assumptions:
+        None
+
+        Source:
+        N/A
+
+        Inputs:
+        None
+
+        Outputs:
+        None
+
+        Properties Used:
+        N/A
+        """ 
+        self.tag       = 'vertical_stabilizer'
+        self.vertical  = True
+        self.symmetric = False
+        self.generative_design_max_per_vehicle = 2
+        self.generative_design_char_min_bounds = [0,1.,0.001,0.1,0.001,-np.pi/4,0.7,-1.,-1.]   
+        self.generative_design_char_max_bounds = [5.,np.inf,1.0,np.inf,np.pi/3,np.pi/4,1.,1.,1.]        
+
+
+# ----------------------------------------------------------------------
+#   Unit Tests
+# ----------------------------------------------------------------------
+# this will run from command line, put simple tests for your code here
+if __name__ == '__main__':
     raise RuntimeError('test failed, not implemented')