--- conflicted
+++ resolved
@@ -62,11 +62,7 @@
         self.reference_temperature                    = 288.15
         self.reference_pressure                       = 1.01325*10**5
         self.number_of_engines                        = 0.0
-<<<<<<< HEAD
-        self.inputs.fuel_to_air_ratio                 = 0.0 
-=======
         self.inputs.fuel_to_air_ratio                 = 0.0
->>>>>>> 24e5439a
         self.outputs.thrust                           = 0.0 
         self.outputs.thrust_specific_fuel_consumption = 0.0
         self.outputs.specific_impulse                 = 0.0
@@ -183,26 +179,14 @@
         
         # computing the TSFC
         TSFC             = 3600.*f*g/(Fsp*a0*(1.+bypass_ratio))  
-<<<<<<< HEAD
-
-        #computing the core mass flow
-=======
-        
+       
         # computing the core mass flow
->>>>>>> 24e5439a
         mdot_core        = mdhc*np.sqrt(Tref/total_temperature_reference)*(total_pressure_reference/Pref)
 
         # computing the dimensional thrust
-        FD2              = Fsp*a0*(1+bypass_ratio)*mdot_core*no_eng*throttle
-<<<<<<< HEAD
-            
-        #fuel flow rate
-=======
-
-     
+        FD2              = Fsp*a0*(1+bypass_ratio)*mdot_core*no_eng*throttle   
         
         # fuel flow rate
->>>>>>> 24e5439a
         a = np.array([0.])        
         fuel_flow_rate   = np.fmax(0.1019715*FD2*TSFC/3600.,a) #use units package for the constants
         
