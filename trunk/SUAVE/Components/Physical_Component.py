--- conflicted
+++ resolved
@@ -1,59 +1,51 @@
-
-
-# ----------------------------------------------------------------------
-#  Imports
-# ----------------------------------------------------------------------
-
-from SUAVE.Structure import Data, Data_Exception, Data_Warning
-from Component import Component
-from Mass_Properties import Mass_Properties
-
-
-# ----------------------------------------------------------------------
-#  Physical Component
-# ----------------------------------------------------------------------
-
-class Physical_Component(Component):
-    """ SUAVE.Components.Physical_Component()
-        a component that has a Mass_Properties Data
-    """
-    def __defaults__(self):
+
+
+# ----------------------------------------------------------------------
+#  Imports
+# ----------------------------------------------------------------------
+
+from SUAVE.Structure import Data, Data_Exception, Data_Warning
+from Component import Component
+from Mass_Properties import Mass_Properties
+
+
+# ----------------------------------------------------------------------
+#  Physical Component
+# ----------------------------------------------------------------------
+
+class Physical_Component(Component):
+    """ SUAVE.Components.Physical_Component()
+        a component that has a Mass_Properties Data
+    """
+    def __defaults__(self):
         self.tag = 'Component'
-<<<<<<< HEAD
-        self.Mass_Properties = Mass_Properties()
-=======
         self.mass_properties = Mass_Properties()
->>>>>>> 80a33a9b
-        self.position  = [0.0,0.0,0.0]
-        self.symmetric = False
-    
-class Container(Component.Container):
-    """ SUAVE.Components.Physical_Component.Container()
-        a container of physical components
-        
-        Methods:
-            sum_mass(): will recursively search the data tree and sum
-                        any Comp.Mass_Properties.mass, and return the total sum
-    """    
-    def sum_mass(self):
-        """ an example of how to recursivly sum the mass of 
-            a tree of physical components
-        """
-        total = 0.0
-        for key,Comp in self.iteritems():
-            if isinstance(Comp,PhysicalComponentContainer):
-                total += Comp.sum_mass() # recursive!
+        self.position  = [0.0,0.0,0.0]
+        self.symmetric = False
+    
+class Container(Component.Container):
+    """ SUAVE.Components.Physical_Component.Container()
+        a container of physical components
+        
+        Methods:
+            sum_mass(): will recursively search the data tree and sum
+                        any Comp.Mass_Properties.mass, and return the total sum
+    """    
+    def sum_mass(self):
+        """ an example of how to recursivly sum the mass of 
+            a tree of physical components
+        """
+        total = 0.0
+        for key,Comp in self.iteritems():
+            if isinstance(Comp,PhysicalComponentContainer):
+                total += Comp.sum_mass() # recursive!
             elif isinstance(Comp,Physical_Component):
-<<<<<<< HEAD
-                total += Comp.Mass_Properties.mass
-=======
                 total += Comp.mass_properties.mass
->>>>>>> 80a33a9b
-        return total
-    
-    
-# ------------------------------------------------------------
-#  Handle Linking
-# ------------------------------------------------------------
-
+        return total
+    
+    
+# ------------------------------------------------------------
+#  Handle Linking
+# ------------------------------------------------------------
+
 Physical_Component.Container = Container